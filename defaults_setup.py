import json
import os

from as_xtf_GUI import logger
from pathlib import Path


@logger.catch
def set_defaults_file():
    """
    Checks defaults.json file and if there is an error, creates a new defaults.json file and returns the data.

    For an in-depth review on how this code is structured, see the wiki:
    https://github.com/uga-libraries/ASpace_Batch_Export-Cleanup-Upload/wiki/Code-Structure#set_default_file

    Returns:
        json_data (dict): contains all the data for default behavior for the GUI
    """
    create_default_folders()
    clean_eads = str(Path(os.getcwd(), "clean_eads"))
    source_eads = str(Path(os.getcwd(), "source_eads"))
    source_marcs = str(Path(os.getcwd(), "source_marcs"))
    source_pdfs = str(Path(os.getcwd(), "source_pdfs"))
    source_labels = str(Path(os.getcwd(), "source_labels"))
    xtf_default = ["ead_export_default", "_INCLUDE_UNPUB_", "_INCLUDE_DAOS_", "_NUMBERED_CS_", "_USE_EAD3_",
                   "_KEEP_RAW_", "_CLEAN_EADS_", "_OUTPUT_DIR_", "_SOURCE_DIR_", "marc_export_default",
                   "pdf_export_default", "labels_export_default", "ead_cleanup_defaults", "_ADD_EADID_", "_DEL_NOTES_",
                   "_CLN_EXTENTS_", "_ADD_CERTAIN_", "_ADD_LABEL_", "_DEL_LANGTRAIL_", "_DEL_CONTAIN_", "_ADD_PHYSLOC_",
                   "_DEL_ATIDS_", "_DEL_ARCHIDS_", "_CNT_XLINKS_", "_DEL_NMSPCS_", "_DEL_ALLNS_", "as_api",
                   "repo_default", "_REPO_NAME_", "_REPO_ID_", "xtf_default", "xtf_version", "xtf_host",
<<<<<<< HEAD
                   "xtf_remote_path", "xtf_local_path", "xtf_indexer_path", "_REINDEX_AUTO_"]
=======
                   "xtf_remote_path", "xtf_local_path", "xtf_indexer_path", "xtf_lazyindex_path", "_REINDEX_AUTO_",
                   "_UPDATE_PERMISSIONS_"]
>>>>>>> d65d53b4
    defaults_keys = []
    try:
        with open("defaults.json", "r") as DEFAULTS:
            json_data = json.load(DEFAULTS)
            for key, value in json_data.items():
                if key not in defaults_keys:
                    defaults_keys.append(key)
                if isinstance(value, dict):
                    for value_key in value.keys():
                        if value_key not in defaults_keys:
                            defaults_keys.append(value_key)
            for default in xtf_default:
                if default not in defaults_keys:
                    raise Exception
            DEFAULTS.close()
    except Exception as xtf_error:
        print(xtf_error)
        print("Generating new defaults file...", end='', flush=True)
        with open("defaults.json", "w") as DEFAULTS:
            defaults = {"ead_export_default": {"_INCLUDE_UNPUB_": False, "_INCLUDE_DAOS_": True, "_NUMBERED_CS_": True,
                                               "_USE_EAD3_": False, "_KEEP_RAW_": False, "_CLEAN_EADS_": True,
                                               "_OUTPUT_DIR_": clean_eads, "_SOURCE_DIR_": source_eads},
                        "marc_export_default": {"_INCLUDE_UNPUB_": False, "_KEEP_RAW_": False,
                                                "_OUTPUT_DIR_": source_marcs},
                        "pdf_export_default": {"_INCLUDE_UNPUB_": False, "_INCLUDE_DAOS_": True, "_NUMBERED_CS_": True,
                                               "_USE_EAD3_": False, "_KEEP_RAW_": False, "_OUTPUT_DIR_": source_pdfs},
                        "labels_export_default": source_labels,
                        "ead_cleanup_defaults": {"_ADD_EADID_": True, "_DEL_NOTES_": True, "_CLN_EXTENTS_": True,
                                                 "_ADD_CERTAIN_": True, "_ADD_LABEL_": True, "_DEL_LANGTRAIL_": True,
                                                 "_DEL_CONTAIN_": True, "_ADD_PHYSLOC_": True, "_DEL_ATIDS_": True,
                                                 "_DEL_ARCHIDS_": True, "_CNT_XLINKS_": True, "_DEL_NMSPCS_": True,
                                                 "_DEL_ALLNS_": True},
                        "as_api": "",
                        "repo_default": {"_REPO_NAME_": "", "_REPO_ID_": ""},
                        "xtf_default": {"xtf_version": True,
                                        "xtf_host": "",
                                        "xtf_remote_path": "",
                                        "xtf_local_path": clean_eads,
                                        "xtf_indexer_path": "",
<<<<<<< HEAD
                                        "_REINDEX_AUTO_": True}}
=======
                                        "xtf_lazyindex_path": "",
                                        "_REINDEX_AUTO_": True,
                                        "_UPDATE_PERMISSIONS_": True}}
>>>>>>> d65d53b4
            dump_defaults = json.dumps(defaults)
            DEFAULTS.write(dump_defaults)
            DEFAULTS.close()
            print("Done")
        with open("defaults.json", "r") as DEFAULTS:
            json_data = json.load(DEFAULTS)
            DEFAULTS.close()
    return json_data


@logger.catch
def create_default_folders():
    """
    Checks for clean_eads, source_eads, source_labels, source_marcs, and source_pdfs within current working directory.

    Returns:
        None
    """
    # search for existance of a clean_eads folder for ArchivesSpace EAD records
    try:
        current_directory = os.getcwd()
        for root, directories, files in os.walk(current_directory):
            if "clean_eads" in directories:
                break
            else:
                raise Exception
    except Exception as clean_ead_error:
        print(str(clean_ead_error) + "\nNo clean_eads folder found, creating new one...", end='', flush=True)
        current_directory = os.getcwd()
        folder = "clean_eads"
        clean_path = os.path.join(current_directory, folder)
        os.mkdir(clean_path)
        print(" Done.")
    # search for existance of a source folder for ArchivesSpace EAD records
    try:
        current_directory = os.getcwd()
        for root, directories, files in os.walk(current_directory):
            if "source_eads" in directories:
                break
            else:
                raise Exception
    except Exception as source_ead_error:
        print(str(source_ead_error) + "\nNo source_eads folder found, creating new one...", end='', flush=True)
        current_directory = os.getcwd()
        folder = "source_eads"
        source_path = os.path.join(current_directory, folder)
        os.mkdir(source_path)
        print("{} folder created\n".format(folder))
    # search for existance of a source folder for ArchivesSpace MARCXML records
    try:
        current_directory = os.getcwd()
        for root, directories, files in os.walk(current_directory):
            if "source_marcs" in directories:
                break
            else:
                raise Exception
    except Exception as source_marc_error:
        print(str(source_marc_error) + "\nNo source_marcs folder found, creating new one...", end='', flush=True)
        current_directory = os.getcwd()
        folder = "source_marcs"
        source_path = os.path.join(current_directory, folder)
        os.mkdir(source_path)
        print("{} folder created\n".format(folder))
    # search for existance of a source folder for ArchivesSpace PDF records
    try:
        current_directory = os.getcwd()
        for root, directories, files in os.walk(current_directory):
            if "source_pdfs" in directories:
                break
            else:
                raise Exception
    except Exception as source_pdf_error:
        print(str(source_pdf_error) + "\nNo source_pdfs folder found, creating new one...", end='', flush=True)
        current_directory = os.getcwd()
        folder = "source_pdfs"
        source_path = os.path.join(current_directory, folder)
        os.mkdir(source_path)
        print("{} folder created\n".format(folder))
    # search for existance of a source folder for ArchivesSpace Container Labels
    try:
        current_directory = os.getcwd()
        for root, directories, files in os.walk(current_directory):
            if "source_labels" in directories:
                break
            else:
                raise Exception
    except Exception as source_label_error:
        print(str(source_label_error) + "\nNo source_labels folder found, creating new one...", end='', flush=True)
        current_directory = os.getcwd()
        folder = "source_labels"
        source_path = os.path.join(current_directory, folder)
        os.mkdir(source_path)
        print("{} folder created\n".format(folder))


@logger.catch
def reset_defaults():
    """
    Deletes and recreates defaults.json file.

    Returns:
        None
    """
    if os.path.isfile(Path(os.getcwd(), "defaults.json")) is True:
        os.remove(Path(os.getcwd(), "defaults.json"))
        print("defaults.json deleted")
    set_defaults_file()<|MERGE_RESOLUTION|>--- conflicted
+++ resolved
@@ -28,12 +28,8 @@
                    "_CLN_EXTENTS_", "_ADD_CERTAIN_", "_ADD_LABEL_", "_DEL_LANGTRAIL_", "_DEL_CONTAIN_", "_ADD_PHYSLOC_",
                    "_DEL_ATIDS_", "_DEL_ARCHIDS_", "_CNT_XLINKS_", "_DEL_NMSPCS_", "_DEL_ALLNS_", "as_api",
                    "repo_default", "_REPO_NAME_", "_REPO_ID_", "xtf_default", "xtf_version", "xtf_host",
-<<<<<<< HEAD
-                   "xtf_remote_path", "xtf_local_path", "xtf_indexer_path", "_REINDEX_AUTO_"]
-=======
                    "xtf_remote_path", "xtf_local_path", "xtf_indexer_path", "xtf_lazyindex_path", "_REINDEX_AUTO_",
                    "_UPDATE_PERMISSIONS_"]
->>>>>>> d65d53b4
     defaults_keys = []
     try:
         with open("defaults.json", "r") as DEFAULTS:
@@ -73,13 +69,9 @@
                                         "xtf_remote_path": "",
                                         "xtf_local_path": clean_eads,
                                         "xtf_indexer_path": "",
-<<<<<<< HEAD
-                                        "_REINDEX_AUTO_": True}}
-=======
                                         "xtf_lazyindex_path": "",
                                         "_REINDEX_AUTO_": True,
                                         "_UPDATE_PERMISSIONS_": True}}
->>>>>>> d65d53b4
             dump_defaults = json.dumps(defaults)
             DEFAULTS.write(dump_defaults)
             DEFAULTS.close()
