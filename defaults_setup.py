import json
import os

from pathlib import Path


def set_defaults_file():
    """
    Checks defaults.json file and if there is an error, creates a new defaults.json file and returns the data.

    For an in-depth review on how this code is structured, see the wiki:
    https://github.com/uga-libraries/ASpace_Batch_Export-Cleanup-Upload/wiki/Code-Structure#set_default_file

    Returns:
        json_data (dict): contains all the data for default behavior for the GUI
    """
    create_default_folders()
    clean_eads = str(Path(os.getcwd(), "clean_eads"))
    source_eads = str(Path(os.getcwd(), "source_eads"))
    source_marcs = str(Path(os.getcwd(), "source_marcs"))
    source_pdfs = str(Path(os.getcwd(), "source_pdfs"))
    source_labels = str(Path(os.getcwd(), "source_labels"))
    xtf_default = ["ead_export_default", "_INCLUDE_UNPUB_", "_INCLUDE_DAOS_", "_NUMBERED_CS_", "_USE_EAD3_",
                   "_KEEP_RAW_", "_CLEAN_EADS_", "_OUTPUT_DIR_", "_SOURCE_DIR_", "marc_export_default",
                   "pdf_export_default", "labels_export_default", "ead_cleanup_defaults", "_ADD_EADID_", "_DEL_NOTES_",
<<<<<<< HEAD
                   "_CLN_EXTENTS_", "_ADD_CERTAIN_", "_ADD_LABEL_", "_DEL_CONTAIN_", "_ADD_PHYSLOC_", "_DEL_ATIDS_",
                   "_CNT_XLINKS_", "_DEL_NMSPCS_", "_DEL_ALLNS_", "as_api", "repo_default", "_REPO_NAME_", "_REPO_ID_",
                   "xtf_default", "xtf_version", "xtf_host", "xtf_remote_path", "xtf_local_path", "xtf_indexer_path",
                   "xtf_lazyindex_path", "_REINDEX_AUTO_"]
=======
                   "_CLN_EXTENTS_", "_ADD_CERTAIN_", "_ADD_LABEL_", "_DEL_LANGTRAIL_", "_DEL_CONTAIN_", "_ADD_PHYSLOC_",
                   "_DEL_ATIDS_", "_CNT_XLINKS_", "_DEL_NMSPCS_", "_DEL_ALLNS_", "as_api", "repo_default",
                   "_REPO_NAME_", "_REPO_ID_", "xtf_default", "xtf_version", "xtf_host", "xtf_remote_path",
                   "xtf_local_path", "xtf_indexer_path", "_REINDEX_AUTO_"]
>>>>>>> 9efe5b98
    defaults_keys = []
    try:
        with open("defaults.json", "r") as DEFAULTS:
            json_data = json.load(DEFAULTS)
            for key, value in json_data.items():
                if key not in defaults_keys:
                    defaults_keys.append(key)
                if isinstance(value, dict):
                    for value_key in value.keys():
                        if value_key not in defaults_keys:
                            defaults_keys.append(value_key)
            for default in xtf_default:
                if default not in defaults_keys:
                    raise Exception
            DEFAULTS.close()
    except Exception as key_error:
        print(key_error)
        print("Generating new defaults file...", end='', flush=True)
        with open("defaults.json", "w") as DEFAULTS:
            defaults = {"ead_export_default": {"_INCLUDE_UNPUB_": False, "_INCLUDE_DAOS_": True, "_NUMBERED_CS_": True,
                                               "_USE_EAD3_": False, "_KEEP_RAW_": False, "_CLEAN_EADS_": True,
                                               "_OUTPUT_DIR_": clean_eads, "_SOURCE_DIR_": source_eads},
                        "marc_export_default": {"_INCLUDE_UNPUB_": False, "_KEEP_RAW_": False,
                                                "_OUTPUT_DIR_": source_marcs},
                        "pdf_export_default": {"_INCLUDE_UNPUB_": False, "_INCLUDE_DAOS_": True, "_NUMBERED_CS_": True,
                                               "_USE_EAD3_": False, "_KEEP_RAW_": False, "_OUTPUT_DIR_": source_pdfs},
                        "labels_export_default": source_labels,
                        "ead_cleanup_defaults": {"_ADD_EADID_": True, "_DEL_NOTES_": True, "_CLN_EXTENTS_": True,
                                                 "_ADD_CERTAIN_": True, "_ADD_LABEL_": True, "_DEL_LANGTRAIL_": True,
                                                 "_DEL_CONTAIN_": True, "_ADD_PHYSLOC_": True, "_DEL_ATIDS_": True,
                                                 "_CNT_XLINKS_": True, "_DEL_NMSPCS_": True, "_DEL_ALLNS_": True},
                        "as_api": "",
                        "repo_default": {"_REPO_NAME_": "", "_REPO_ID_": ""},
                        "xtf_default": {"xtf_version": True,
                                        "xtf_host": "",
                                        "xtf_remote_path": "",
                                        "xtf_local_path": clean_eads,
                                        "xtf_indexer_path": "",
                                        "xtf_lazyindex_path": "",
                                        "_REINDEX_AUTO_": True}}
            dump_defaults = json.dumps(defaults)
            DEFAULTS.write(dump_defaults)
            DEFAULTS.close()
            print("Done")
        with open("defaults.json", "r") as DEFAULTS:
            json_data = json.load(DEFAULTS)
            DEFAULTS.close()
    return json_data


def create_default_folders():
    """
    Checks for clean_eads, source_eads, source_labels, source_marcs, and source_pdfs within current working directory.

    Returns:
        None
    """
    # search for existance of a clean_eads folder for ArchivesSpace EAD records
    try:
        current_directory = os.getcwd()
        for root, directories, files in os.walk(current_directory):
            if "clean_eads" in directories:
                break
            else:
                raise Exception
    except Exception as clean_ead_error:
        print(str(clean_ead_error) + "\nNo clean_eads folder found, creating new one...", end='', flush=True)
        current_directory = os.getcwd()
        folder = "clean_eads"
        clean_path = os.path.join(current_directory, folder)
        os.mkdir(clean_path)
        print(" Done.")
    # search for existance of a source folder for ArchivesSpace EAD records
    try:
        current_directory = os.getcwd()
        for root, directories, files in os.walk(current_directory):
            if "source_eads" in directories:
                break
            else:
                raise Exception
    except Exception as source_ead_error:
        print(str(source_ead_error) + "\nNo source_eads folder found, creating new one...", end='', flush=True)
        current_directory = os.getcwd()
        folder = "source_eads"
        source_path = os.path.join(current_directory, folder)
        os.mkdir(source_path)
        print("{} folder created\n".format(folder))
    # search for existance of a source folder for ArchivesSpace MARCXML records
    try:
        current_directory = os.getcwd()
        for root, directories, files in os.walk(current_directory):
            if "source_marcs" in directories:
                break
            else:
                raise Exception
    except Exception as source_marc_error:
        print(str(source_marc_error) + "\nNo source_marcs folder found, creating new one...", end='', flush=True)
        current_directory = os.getcwd()
        folder = "source_marcs"
        source_path = os.path.join(current_directory, folder)
        os.mkdir(source_path)
        print("{} folder created\n".format(folder))
    # search for existance of a source folder for ArchivesSpace PDF records
    try:
        current_directory = os.getcwd()
        for root, directories, files in os.walk(current_directory):
            if "source_pdfs" in directories:
                break
            else:
                raise Exception
    except Exception as source_pdf_error:
        print(str(source_pdf_error) + "\nNo source_pdfs folder found, creating new one...", end='', flush=True)
        current_directory = os.getcwd()
        folder = "source_pdfs"
        source_path = os.path.join(current_directory, folder)
        os.mkdir(source_path)
        print("{} folder created\n".format(folder))
    # search for existance of a source folder for ArchivesSpace Container Labels
    try:
        current_directory = os.getcwd()
        for root, directories, files in os.walk(current_directory):
            if "source_labels" in directories:
                break
            else:
                raise Exception
    except Exception as source_label_error:
        print(str(source_label_error) + "\nNo source_labels folder found, creating new one...", end='', flush=True)
        current_directory = os.getcwd()
        folder = "source_labels"
        source_path = os.path.join(current_directory, folder)
        os.mkdir(source_path)
        print("{} folder created\n".format(folder))


def reset_defaults():
    """
    Deletes and recreates defaults.json file.

    Returns:
        None
    """
    if os.path.isfile(Path(os.getcwd(), "defaults.json")) is True:
        os.remove(Path(os.getcwd(), "defaults.json"))
        print("defaults.json deleted")
    set_defaults_file()<|MERGE_RESOLUTION|>--- conflicted
+++ resolved
@@ -23,17 +23,10 @@
     xtf_default = ["ead_export_default", "_INCLUDE_UNPUB_", "_INCLUDE_DAOS_", "_NUMBERED_CS_", "_USE_EAD3_",
                    "_KEEP_RAW_", "_CLEAN_EADS_", "_OUTPUT_DIR_", "_SOURCE_DIR_", "marc_export_default",
                    "pdf_export_default", "labels_export_default", "ead_cleanup_defaults", "_ADD_EADID_", "_DEL_NOTES_",
-<<<<<<< HEAD
-                   "_CLN_EXTENTS_", "_ADD_CERTAIN_", "_ADD_LABEL_", "_DEL_CONTAIN_", "_ADD_PHYSLOC_", "_DEL_ATIDS_",
-                   "_CNT_XLINKS_", "_DEL_NMSPCS_", "_DEL_ALLNS_", "as_api", "repo_default", "_REPO_NAME_", "_REPO_ID_",
-                   "xtf_default", "xtf_version", "xtf_host", "xtf_remote_path", "xtf_local_path", "xtf_indexer_path",
-                   "xtf_lazyindex_path", "_REINDEX_AUTO_"]
-=======
                    "_CLN_EXTENTS_", "_ADD_CERTAIN_", "_ADD_LABEL_", "_DEL_LANGTRAIL_", "_DEL_CONTAIN_", "_ADD_PHYSLOC_",
                    "_DEL_ATIDS_", "_CNT_XLINKS_", "_DEL_NMSPCS_", "_DEL_ALLNS_", "as_api", "repo_default",
                    "_REPO_NAME_", "_REPO_ID_", "xtf_default", "xtf_version", "xtf_host", "xtf_remote_path",
-                   "xtf_local_path", "xtf_indexer_path", "_REINDEX_AUTO_"]
->>>>>>> 9efe5b98
+                   "xtf_local_path", "xtf_indexer_path", "xtf_lazyindex_path", "_REINDEX_AUTO_"]
     defaults_keys = []
     try:
         with open("defaults.json", "r") as DEFAULTS:
@@ -49,8 +42,8 @@
                 if default not in defaults_keys:
                     raise Exception
             DEFAULTS.close()
-    except Exception as key_error:
-        print(key_error)
+    except Exception as xtf_error:
+        print(xtf_error)
         print("Generating new defaults file...", end='', flush=True)
         with open("defaults.json", "w") as DEFAULTS:
             defaults = {"ead_export_default": {"_INCLUDE_UNPUB_": False, "_INCLUDE_DAOS_": True, "_NUMBERED_CS_": True,
@@ -62,9 +55,9 @@
                                                "_USE_EAD3_": False, "_KEEP_RAW_": False, "_OUTPUT_DIR_": source_pdfs},
                         "labels_export_default": source_labels,
                         "ead_cleanup_defaults": {"_ADD_EADID_": True, "_DEL_NOTES_": True, "_CLN_EXTENTS_": True,
-                                                 "_ADD_CERTAIN_": True, "_ADD_LABEL_": True, "_DEL_LANGTRAIL_": True,
-                                                 "_DEL_CONTAIN_": True, "_ADD_PHYSLOC_": True, "_DEL_ATIDS_": True,
-                                                 "_CNT_XLINKS_": True, "_DEL_NMSPCS_": True, "_DEL_ALLNS_": True},
+                                                 "_ADD_CERTAIN_": True, "_ADD_LABEL_": True, "_DEL_CONTAIN_": True,
+                                                 "_ADD_PHYSLOC_": True, "_DEL_ATIDS_": True, "_CNT_XLINKS_": True,
+                                                 "_DEL_NMSPCS_": True, "_DEL_ALLNS_": True},
                         "as_api": "",
                         "repo_default": {"_REPO_NAME_": "", "_REPO_ID_": ""},
                         "xtf_default": {"xtf_version": True,
@@ -72,7 +65,6 @@
                                         "xtf_remote_path": "",
                                         "xtf_local_path": clean_eads,
                                         "xtf_indexer_path": "",
-                                        "xtf_lazyindex_path": "",
                                         "_REINDEX_AUTO_": True}}
             dump_defaults = json.dumps(defaults)
             DEFAULTS.write(dump_defaults)
