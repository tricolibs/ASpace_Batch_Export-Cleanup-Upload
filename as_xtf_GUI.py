--- conflicted
+++ resolved
@@ -69,8 +69,8 @@
     rid_box_len = 36
     if xtf_version is True:
         logger.info("XTF Login popup initiated")
-        xtf_username, xtf_password, xtf_hostname, xtf_remote_path, xtf_indexer_path, close_program_xtf = \
-            get_xtf_log(defaults, login=True)
+        xtf_username, xtf_password, xtf_hostname, xtf_remote_path, xtf_indexer_path, xtf_lazy_path, close_program_xtf \
+            = get_xtf_log(defaults, login=True)
         if close_program_xtf is True:
             logger.info("User initiated closing program")
             sys.exit()
@@ -81,7 +81,8 @@
     else:
         xtf_login_menu_button = '!Change XTF Login Credentials'
         xtf_opt_button = '!Change XTF Options'
-        xtf_username, xtf_password, xtf_hostname, xtf_remote_path, xtf_indexer_path = "", "", "", "", ""
+        xtf_username, xtf_password, xtf_hostname, xtf_remote_path, xtf_indexer_path, xtf_lazy_path = "", "", "", \
+                                                                                                     "", "", ""
     cleanup_defaults = ["_ADD_EADID_", "_DEL_NOTES_", "_CLN_EXTENTS_", "_ADD_CERTAIN_", "_ADD_LABEL_",
                         "_DEL_LANGTRAIL_", "_DEL_CONTAIN_", "_ADD_PHYSLOC_", "_DEL_ATIDS_", "_DEL_ARCHIDS_",
                         "_CNT_XLINKS_", "_DEL_NMSPCS_", "_DEL_ALLNS_"]
@@ -609,20 +610,17 @@
                                              xtf_ver=xtf_version)
         if event_simple == 'Change XTF Login Credentials':
             logger.info(f'User initiated changing XTF login credentials within app')
-            xtf_username, xtf_password, xtf_hostname, xtf_remote_path, xtf_indexer_path, close_program_xtf = \
-                get_xtf_log(defaults, login=False, xtf_un=xtf_username, xtf_pw=xtf_password,
-                            xtf_ht=xtf_hostname, xtf_rp=xtf_remote_path, xtf_ip=xtf_indexer_path)
+            xtf_username, xtf_password, xtf_hostname, xtf_remote_path, xtf_indexer_path, xtf_lazy_path, \
+                close_program_xtf = get_xtf_log(defaults, login=False, xtf_un=xtf_username, xtf_pw=xtf_password,
+                                                xtf_ht=xtf_hostname, xtf_rp=xtf_remote_path, xtf_ip=xtf_indexer_path,
+                                                xtf_lp=xtf_lazy_path)
         # ------------------- HELP -------------------
         if event_simple == "About":
             logger.info(f'User initiated About menu option')
             window_about_active = True
             layout_about = [
                 [sg.Text("Created by Corey Schmidt for the University of Georgia Libraries\n\n"
-<<<<<<< HEAD
-                         "Version: 1.5.1\n\n"  # TODO Change Version #
-=======
                          "Version: 1.6.0\n\n"  # TODO Change Version #
->>>>>>> d65d53b4
                          "To check for the latest versions, check the Github\n", font=("Roboto", 12))],
                 [sg.OK(bind_return_key=True, key="_ABOUT_OK_"), sg.Button(" Check Github ", key="_CHECK_GITHUB_"),
                  sg.Button(" Check GUI Info ", key="_CHECK_PYPSG_")]
@@ -691,8 +689,8 @@
                     logger.info(f'User began upload of files to XTF: _UPLOAD_TO_XTF_; Files: {values_upl}')
                     xtfup_thread = threading.Thread(target=upload_files_xtf, args=(defaults, xtf_hostname, xtf_username,
                                                                                    xtf_password, xtf_remote_path,
-                                                                                   xtf_indexer_path, values_upl,
-                                                                                   window_simple,))
+                                                                                   xtf_indexer_path, xtf_lazy_path,
+                                                                                   values_upl, window_simple,))
                     xtfup_thread.start()
                     window_upl.close()
                     window_upl_active = False
@@ -706,7 +704,7 @@
                 logger.info(f'Getting remotes files from XTF')
                 print("Getting remote files, this may take a second...", flush=True, end="")
                 remote_files = get_remote_files(defaults, xtf_hostname, xtf_username, xtf_password, xtf_remote_path,
-                                                xtf_indexer_path)
+                                                xtf_indexer_path, xtf_lazy_path)
             except Exception as e:
                 logger.error(f'Error when getting files from XTF: {e}')
             else:
@@ -738,15 +736,16 @@
                         xtfdel_thread = threading.Thread(target=delete_files_xtf, args=(defaults, xtf_hostname,
                                                                                         xtf_username, xtf_password,
                                                                                         xtf_remote_path,
-                                                                                        xtf_indexer_path, values_del,
-                                                                                        window_simple,))
+                                                                                        xtf_indexer_path, xtf_lazy_path,
+                                                                                        values_del, window_simple,))
                         xtfdel_thread.start()
                         window_del.close()
                         window_del_active = False
         if event_simple == "_INDEX_":
             logger.info(f'User initiated re-indexing: _INDEX_')
             xtfind_thread = threading.Thread(target=index_xtf, args=(defaults, xtf_hostname, xtf_username, xtf_password,
-                                                                     xtf_remote_path, xtf_indexer_path, window_simple,))
+                                                                     xtf_remote_path, xtf_indexer_path,
+                                                                     xtf_lazy_path, window_simple,))
             xtfind_thread.start()
             window_simple[f'{"_UPLOAD_"}'].update(disabled=True)
             window_simple[f'{"_INDEX_"}'].update(disabled=True)
@@ -902,7 +901,7 @@
     return as_username, as_password, as_api, close_program, client, asp_version, repositories, resource_ids, xtf_version
 
 
-def get_xtf_log(defaults, login=True, xtf_un=None, xtf_pw=None, xtf_ht=None, xtf_rp=None, xtf_ip=None):
+def get_xtf_log(defaults, login=True, xtf_un=None, xtf_pw=None, xtf_ht=None, xtf_rp=None, xtf_ip=None, xtf_lp=None):
     """
     Gets a user's XTF credentials.
 
@@ -917,6 +916,7 @@
         xtf_ht (object, optional): the host URL for the XTF instance
         xtf_rp (object, optional): the path (folder) where a user wants their data to be stored on the XTF host
         xtf_ip (object, optional): the path (file) where the website indexer is located
+        xtf_lp (object, optional): the path (folder) where xml.lazy files are stored - for permissions updates
 
     Returns:
         xtf_username (str): user's XTF username
@@ -924,6 +924,7 @@
         xtf_host (str): the host URL for the XTF instance
         xtf_remote_path (str): the path (folder) where a user wants their data to be stored on the XTF host
         xtf_indexer_path (str): the path (file) where the website indexer is located
+        xtf_lazy_path (str): the path (folder) where the xml.lazy files are stored - used to update permissions
         close_program (bool): if a user exits the popup, this will return true and end run_gui()
     """
     xtf_username = xtf_un
@@ -931,6 +932,7 @@
     xtf_host = xtf_ht
     xtf_remote_path = xtf_rp
     xtf_indexer_path = xtf_ip
+    xtf_lazy_path = xtf_lp
     if login is True:
         save_button_xtf = " Save and Continue "
     else:
@@ -943,12 +945,14 @@
                        [sg.Text("XTF password:", font=("Roboto", 11))],
                        [sg.Text("XTF Hostname:", font=("Roboto", 11))],
                        [sg.Text("XTF Remote Path:", font=("Roboto", 11))],
-                       [sg.Text("XTF Indexer Path:", font=("Roboto", 11))]]
+                       [sg.Text("XTF Indexer Path:", font=("Roboto", 11))],
+                       [sg.Text("XTF Lazy Index Path:", font=("Roboto", 11))]]
         xtflog_col2 = [[sg.InputText(focus=True, key="_XTF_UNAME_")],
                        [sg.InputText(password_char='*', key="_XTF_PWORD_")],
                        [sg.InputText(defaults["xtf_default"]["xtf_host"], key="_XTF_HOSTNAME_")],
                        [sg.InputText(defaults["xtf_default"]["xtf_remote_path"], key="_XTF_REMPATH_")],
-                       [sg.InputText(defaults["xtf_default"]["xtf_indexer_path"], key="_XTF_INDPATH_")]]
+                       [sg.InputText(defaults["xtf_default"]["xtf_indexer_path"], key="_XTF_INDPATH_")],
+                       [sg.InputText(defaults["xtf_default"]["xtf_lazyindex_path"], key="_XTF_LAZYPATH_")]]
         layout_xtflog = [
             [sg.Column(xtflog_col1), sg.Column(xtflog_col2)],
             [sg.Button(save_button_xtf, bind_return_key=True, key="_SAVE_CLOSE_LOGIN_")]
@@ -961,7 +965,7 @@
                 try:
                     remote = xup.RemoteClient(values_xlog["_XTF_HOSTNAME_"], values_xlog["_XTF_UNAME_"],
                                               values_xlog["_XTF_PWORD_"], values_xlog["_XTF_REMPATH_"],
-                                              values_xlog["_XTF_INDPATH_"])
+                                              values_xlog["_XTF_INDPATH_"], values_xlog["_XTF_LAZYPATH_"])
                     remote.client = remote.connect_remote()
                     if remote.scp is None:
                         raise Exception(remote.client)
@@ -971,14 +975,17 @@
                         xtf_host = values_xlog["_XTF_HOSTNAME_"]
                         xtf_remote_path = values_xlog["_XTF_REMPATH_"]
                         xtf_indexer_path = values_xlog["_XTF_INDPATH_"]
+                        xtf_lazy_path = values_xlog["_XTF_LAZYPATH_"]
                         logger.info(f'XTF Info: \nHOSTNAME: {values_xlog["_XTF_HOSTNAME_"]}\n'
                                     f'REMOTE_PATH: {values_xlog["_XTF_REMPATH_"]}\n'
-                                    f'INDEXER_PATH: {values_xlog["_XTF_INDPATH_"]}\n')
+                                    f'INDEXER_PATH: {values_xlog["_XTF_INDPATH_"]}\n'
+                                    f'LAZY_INDEX_PATH: {values_xlog["_XTF_LAZYPATH_"]}')
                         with open("defaults.json",
                                   "w") as defaults_xtf:
                             defaults["xtf_default"]["xtf_host"] = values_xlog["_XTF_HOSTNAME_"]
                             defaults["xtf_default"]["xtf_remote_path"] = values_xlog["_XTF_REMPATH_"]
                             defaults["xtf_default"]["xtf_indexer_path"] = values_xlog["_XTF_INDPATH_"]
+                            defaults["xtf_default"]["xtf_lazyindex_path"] = values_xlog["_XTF_LAZYPATH_"]
                             json.dump(defaults, defaults_xtf)
                             defaults_xtf.close()
                         window_xtflog_active = False
@@ -989,7 +996,8 @@
                              str(e))
                     logger.error(f'XTF credentials failed.\nHostname: {values_xlog["_XTF_HOSTNAME_"]}'
                                  f'\nRemote Path: {values_xlog["_XTF_REMPATH_"]}'
-                                 f'\nIndexer Path: {values_xlog["_XTF_INDPATH_"]}')
+                                 f'\nIndexer Path: {values_xlog["_XTF_INDPATH_"]}'
+                                 f'\nLazy Index Path: {values_xlog["_XTF_LAZYPATH_"]}')
                     window_xtflog_active = True
             if event_xlog is None or event_xlog == 'Cancel':
                 logger.info(f'User cancelled XTF login')
@@ -999,7 +1007,7 @@
                 close_program = True
                 break
         window_xtfcred.close()
-    return xtf_username, xtf_password, xtf_host, xtf_remote_path, xtf_indexer_path, close_program
+    return xtf_username, xtf_password, xtf_host, xtf_remote_path, xtf_indexer_path, xtf_lazy_path, close_program
 
 
 def get_eads(input_ids, defaults, cleanup_options, repositories, client, values_simple, gui_window, export_all=False):
@@ -1788,8 +1796,8 @@
     gui_window.write_event_value('-CONTLABEL_THREAD-', (threading.current_thread().name,))
 
 
-def upload_files_xtf(defaults, xtf_hostname, xtf_username, xtf_password, xtf_remote_path, xtf_index_path, values_upl,
-                     gui_window):
+def upload_files_xtf(defaults, xtf_hostname, xtf_username, xtf_password, xtf_remote_path, xtf_index_path,
+                     xtf_lazy_path, values_upl, gui_window):
     """
     Uploads files to XTF.
     Args:
@@ -1799,12 +1807,13 @@
         xtf_password (str): user's XTF password
         xtf_remote_path (str): the path (folder) where a user wants their data to be stored on the XTF host
         xtf_index_path (str): the path (file) where the textIndexer for XTF is - used to run the index
+        xtf_lazy_path (str): the path (folder) where the xml.lazy files are stored - used to update permissions
         values_upl (dict): the GUI values a user chose when selecting files to upload to XTF
         gui_window (PySimpleGUI object): the GUI window used by PySimpleGUI. Used to return an event
     Returns:
         None
     """
-    remote = xup.RemoteClient(xtf_hostname, xtf_username, xtf_password, xtf_remote_path, xtf_index_path)
+    remote = xup.RemoteClient(xtf_hostname, xtf_username, xtf_password, xtf_remote_path, xtf_index_path, xtf_lazy_path)
     logger.info(f'Uploading files to XTF. Files: {values_upl["_SELECT_FILES_"]}, Remote Path: {xtf_remote_path}, '
                 f'Local path: {defaults["xtf_default"]["xtf_local_path"]}')
     print("Uploading files...")
@@ -1822,15 +1831,16 @@
                 print(f'Updated file permissions error: {update_permissions}')
     if defaults["xtf_default"]["_REINDEX_AUTO_"] is True:
         logger.info(f'Re-indexing files...')
-        index_xtf(defaults, xtf_hostname, xtf_username, xtf_password, xtf_remote_path, xtf_index_path,  gui_window)
+        index_xtf(defaults, xtf_hostname, xtf_username, xtf_password, xtf_remote_path, xtf_index_path, xtf_lazy_path,
+                  gui_window, xtf_files)
     else:
         print("-" * 135)
     remote.disconnect()
     gui_window.write_event_value('-XTFUP_THREAD-', (threading.current_thread().name,))
 
 
-def delete_files_xtf(defaults, xtf_hostname, xtf_username, xtf_password, xtf_remote_path, xtf_index_path, values_del,
-                     gui_window):
+def delete_files_xtf(defaults, xtf_hostname, xtf_username, xtf_password, xtf_remote_path, xtf_index_path, xtf_lazy_path,
+                     values_del, gui_window):
     """
     Delete files from XTF.
     Args:
@@ -1840,12 +1850,13 @@
         xtf_password (str): user's XTF password
         xtf_remote_path (str): the path (folder) where a user wants their data to be stored on the XTF host
         xtf_index_path (str): the path (file) where the textIndexer for XTF is - used to run the index
+        xtf_lazy_path (str): the path (folder) where the xml.lazy files are stored - used to update permissions
         values_del (dict): the GUI values a user chose when selecting files to upload to XTF
         gui_window (PySimpleGUI object): the GUI window used by PySimpleGUI. Used to return an event
     Returns:
         None
     """
-    remote = xup.RemoteClient(xtf_hostname, xtf_username, xtf_password, xtf_remote_path, xtf_index_path)
+    remote = xup.RemoteClient(xtf_hostname, xtf_username, xtf_password, xtf_remote_path, xtf_index_path, xtf_lazy_path)
     logger.info(f'Deleting files from XTF. Files: {values_del["_SELECT_FILES_"]}, Remote Path: {xtf_remote_path}, '
                 f'Local path: {defaults["xtf_default"]["xtf_local_path"]}')
     print("Deleting files...")
@@ -1861,7 +1872,7 @@
         if defaults["xtf_default"]["_REINDEX_AUTO_"] is True:
             logger.info(f'Re-indexing files...')
             index_xtf(defaults, xtf_hostname, xtf_username, xtf_password, xtf_remote_path, xtf_index_path,
-                      gui_window)
+                      xtf_lazy_path, gui_window)
     except Exception as e:
         logger.error(f'Deleting files from XTF error: {e}')
         print("An error occurred: " + str(e))
@@ -1869,7 +1880,8 @@
     gui_window.write_event_value('-XTFDEL_THREAD-', (threading.current_thread().name,))
 
 
-def index_xtf(defaults, xtf_hostname, xtf_username, xtf_password, xtf_remote_path, xtf_index_path, gui_window):
+def index_xtf(defaults, xtf_hostname, xtf_username, xtf_password, xtf_remote_path, xtf_index_path, xtf_lazy_path,
+              gui_window, xtf_files=None):
     """
     Runs a re-index of all changed or new files in XTF. It is not a clean re-index.
     Args:
@@ -1879,23 +1891,14 @@
         xtf_password (str): user's XTF password
         xtf_remote_path (str): the path (folder) where a user wants their data to be stored on the XTF host
         xtf_index_path (str): the path (file) where the textIndexer for XTF is - used to run the index
+        xtf_lazy_path (str): the path (folder) where the lazy files are generated from an index, used to set permissions
         gui_window (PySimpleGUI object): the GUI window used by PySimpleGUI. Used to return an event
+        xtf_files (list, optional): the list of file paths of files that were uploaded
     Returns:
         None
     """
     logger.info(f'Beginning XTF re-index...')
     print("Beginning Re-Index, this may take awhile...")
-<<<<<<< HEAD
-    remote = xup.RemoteClient(xtf_hostname, xtf_username, xtf_password, xtf_remote_path, xtf_index_path)
-    try:
-        cmds_output = remote.execute_commands(
-            ['{} -index default'.format(defaults["xtf_default"]["xtf_indexer_path"])])
-        logger.info(f'Re-index XTF complete: {cmds_output}')
-        print(cmds_output)
-        print("-" * 135)
-    except Exception as e:
-        print("An error occurred: " + str(e))
-=======
     remote = xup.RemoteClient(xtf_hostname, xtf_username, xtf_password, xtf_remote_path, xtf_index_path, xtf_lazy_path)
     if xtf_files is None:
         try:
@@ -1927,12 +1930,12 @@
         except Exception as e:
             logger.error(f'Re-index XTF error: {e}')
             print("An error occurred: " + str(e))
->>>>>>> d65d53b4
     remote.disconnect()
     gui_window.write_event_value('-XTFIND_THREAD-', (threading.current_thread().name,))
 
 
-def get_remote_files(defaults, xtf_hostname, xtf_username, xtf_password, xtf_remote_path, xtf_index_path):
+def get_remote_files(defaults, xtf_hostname, xtf_username, xtf_password, xtf_remote_path, xtf_index_path,
+                     xtf_lazy_path):
     """
     Gets all of the files in the remote path directory currently on the XTF server.
 
@@ -1943,11 +1946,13 @@
         xtf_password (str): user's XTF password
         xtf_remote_path (str): the path (folder) where a user wants their data to be stored on the XTF host
         xtf_index_path (str): the path (file) where the textIndexer for XTF is - used to run the index
+        xtf_lazy_path (str): the path (folder) where the lazy files are generated from an index, used to set permissions
+
     Returns:
         remote_files (list): a sorted list of all the files in the remote path directory
     """
     logger.info(f'Getting remote files from XTF: {xtf_remote_path}')
-    remote = xup.RemoteClient(xtf_hostname, xtf_username, xtf_password, xtf_remote_path, xtf_index_path)
+    remote = xup.RemoteClient(xtf_hostname, xtf_username, xtf_password, xtf_remote_path, xtf_index_path, xtf_lazy_path)
     remote_files = sort_list(remote.execute_commands(
         ['ls {}'.format(defaults["xtf_default"]["xtf_remote_path"])]).splitlines())
     remote.disconnect()
