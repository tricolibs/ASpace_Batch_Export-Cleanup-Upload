--- conflicted
+++ resolved
@@ -67,14 +67,9 @@
     # For XTF Users Only
     rid_box_len = 36
     if xtf_version is True:
-<<<<<<< HEAD
+        logger.info("XTF Login popup initiated")
         xtf_username, xtf_password, xtf_hostname, xtf_remote_path, xtf_indexer_path, close_program_xtf = \
             get_xtf_log(defaults, login=True)
-=======
-        logger.info("XTF Login popup initiated")
-        xtf_username, xtf_password, xtf_hostname, xtf_remote_path, xtf_indexer_path, xtf_lazy_path, close_program_xtf \
-            = get_xtf_log(defaults, login=True)
->>>>>>> cf1044d9
         if close_program_xtf is True:
             logger.info("User initiated closing program")
             sys.exit()
