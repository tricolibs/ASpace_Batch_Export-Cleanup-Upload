--- conflicted
+++ resolved
@@ -589,28 +589,17 @@
                                              as_ap=as_api, as_client=client, as_res=resources, as_repos=repositories,
                                              xtf_ver=xtf_version)
         if event_simple == 'Change XTF Login Credentials':
-<<<<<<< HEAD
+            logger.info(f'User initiated changing XTF login credentials within app')
             xtf_username, xtf_password, xtf_hostname, xtf_remote_path, xtf_indexer_path, close_program_xtf = \
                 get_xtf_log(defaults, login=False, xtf_un=xtf_username, xtf_pw=xtf_password,
                             xtf_ht=xtf_hostname, xtf_rp=xtf_remote_path, xtf_ip=xtf_indexer_path)
-=======
-            logger.info(f'User initiated changing XTF login credentials within app')
-            xtf_username, xtf_password, xtf_hostname, xtf_remote_path, xtf_indexer_path, xtf_lazy_path, \
-                close_program_xtf = get_xtf_log(defaults, login=False, xtf_un=xtf_username, xtf_pw=xtf_password,
-                                                xtf_ht=xtf_hostname, xtf_rp=xtf_remote_path, xtf_ip=xtf_indexer_path,
-                                                xtf_lp=xtf_lazy_path)
->>>>>>> 74ffa979
         # ------------------- HELP -------------------
         if event_simple == "About":
             logger.info(f'User initiated About menu option')
             window_about_active = True
             layout_about = [
                 [sg.Text("Created by Corey Schmidt for the University of Georgia Libraries\n\n"
-<<<<<<< HEAD
-                         "Version: 1.4.4\n\n"  # TODO Change Version #
-=======
-                         "Version: 1.5.0-UGA\n\n"  # TODO Change Version #
->>>>>>> 74ffa979
+                         "Version: 1.5.0\n\n"  # TODO Change Version #
                          "To check for the latest versions, check the Github\n", font=("Roboto", 12))],
                 [sg.OK(bind_return_key=True, key="_ABOUT_OK_"), sg.Button(" Check Github ", key="_CHECK_GITHUB_"),
                  sg.Button(" Check GUI Info ", key="_CHECK_PYPSG_")]
@@ -690,45 +679,11 @@
             window_simple[f'{"_UPLOAD_"}'].update(disabled=True)
             window_simple[f'{"_INDEX_"}'].update(disabled=True)
             window_simple[f'{"_DELETE_"}'].update(disabled=True)
-<<<<<<< HEAD
-            print("Getting remote files, this may take a second...", flush=True, end="")
-            remote_files = get_remote_files(defaults, xtf_hostname, xtf_username, xtf_password, xtf_remote_path,
-                                            xtf_indexer_path)
-            print("Done")
-            delete_options_layout = [[sg.Button(" Delete from XTF ", key="_DELETE_XTF_", disabled=False),
-                                      sg.Text(" " * 62)],
-                                     [sg.Text("Options", font=("Roboto", 12))],
-                                     [sg.Button(" XTF Options ", key="_XTF_OPTIONS3_")]
-                                     ]
-            xtf_delete_layout = [[sg.Text("Files to Delete:", font=("Roboto", 14))],
-                                 [sg.Listbox(remote_files, size=(50, 20), select_mode=sg.LISTBOX_SELECT_MODE_MULTIPLE,
-                                             key="_SELECT_FILES_")],
-                                 [sg.Frame("XTF Upload", delete_options_layout, font=("Roboto", 14))]]
-            window_del = sg.Window("Delete Files from XTF", xtf_delete_layout)
-            while window_del_active is True:
-                event_del, values_del = window_del.Read()
-                if event_del is None:
-                    window_simple[f'{"_UPLOAD_"}'].update(disabled=False)
-                    window_simple[f'{"_INDEX_"}'].update(disabled=False)
-                    window_simple[f'{"_DELETE_"}'].update(disabled=False)
-                    window_del.close()
-                    window_del_active = False
-                if event_del == "_XTF_OPTIONS3_":
-                    get_xtf_options(defaults)
-                if event_del == "_DELETE_XTF_":
-                    xtfdel_thread = threading.Thread(target=delete_files_xtf, args=(defaults, xtf_hostname,
-                                                                                    xtf_username, xtf_password,
-                                                                                    xtf_remote_path, xtf_indexer_path,
-                                                                                    values_del, window_simple,))
-                    xtfdel_thread.start()
-                    window_del.close()
-                    window_del_active = False
-=======
             try:
                 logger.info(f'Getting remotes files from XTF')
                 print("Getting remote files, this may take a second...", flush=True, end="")
                 remote_files = get_remote_files(defaults, xtf_hostname, xtf_username, xtf_password, xtf_remote_path,
-                                                xtf_indexer_path, xtf_lazy_path)
+                                                xtf_indexer_path)
             except Exception as e:
                 logger.error(f'Error when getting files from XTF: {e}')
             else:
@@ -760,12 +715,11 @@
                         xtfdel_thread = threading.Thread(target=delete_files_xtf, args=(defaults, xtf_hostname,
                                                                                         xtf_username, xtf_password,
                                                                                         xtf_remote_path,
-                                                                                        xtf_indexer_path, xtf_lazy_path,
-                                                                                        values_del, window_simple,))
+                                                                                        xtf_indexer_path, values_del,
+                                                                                        window_simple,))
                         xtfdel_thread.start()
                         window_del.close()
                         window_del_active = False
->>>>>>> 74ffa979
         if event_simple == "_INDEX_":
             logger.info(f'User initiated re-indexing: _INDEX_')
             xtfind_thread = threading.Thread(target=index_xtf, args=(defaults, xtf_hostname, xtf_username, xtf_password,
@@ -994,14 +948,10 @@
                         xtf_host = values_xlog["_XTF_HOSTNAME_"]
                         xtf_remote_path = values_xlog["_XTF_REMPATH_"]
                         xtf_indexer_path = values_xlog["_XTF_INDPATH_"]
-<<<<<<< HEAD
-=======
                         xtf_lazy_path = values_xlog["_XTF_LAZYPATH_"]
                         logger.info(f'XTF Info: \nHOSTNAME: {values_xlog["_XTF_HOSTNAME_"]}\n'
                                     f'REMOTE_PATH: {values_xlog["_XTF_REMPATH_"]}\n'
-                                    f'INDEXER_PATH: {values_xlog["_XTF_INDPATH_"]}\n'
-                                    f'LAZY_INDEX_PATH: {values_xlog["_XTF_LAZYPATH_"]}')
->>>>>>> 74ffa979
+                                    f'INDEXER_PATH: {values_xlog["_XTF_INDPATH_"]}\n')
                         with open("defaults.json",
                                   "w") as defaults_xtf:
                             defaults["xtf_default"]["xtf_host"] = values_xlog["_XTF_HOSTNAME_"]
@@ -1017,8 +967,7 @@
                              str(e))
                     logger.error(f'XTF credentials failed.\nHostname: {values_xlog["_XTF_HOSTNAME_"]}'
                                  f'\nRemote Path: {values_xlog["_XTF_REMPATH_"]}'
-                                 f'\nIndexer Path: {values_xlog["_XTF_INDPATH_"]}'
-                                 f'\nLazy Index Path: {values_xlog["_XTF_LAZYPATH_"]}')
+                                 f'\nIndexer Path: {values_xlog["_XTF_INDPATH_"]}')
                     window_xtflog_active = True
             if event_xlog is None or event_xlog == 'Cancel':
                 logger.info(f'User cancelled XTF login')
@@ -1831,22 +1780,14 @@
     Returns:
         None
     """
-<<<<<<< HEAD
     remote = xup.RemoteClient(xtf_hostname, xtf_username, xtf_password, xtf_remote_path, xtf_index_path)
-=======
-    remote = xup.RemoteClient(xtf_hostname, xtf_username, xtf_password, xtf_remote_path, xtf_index_path, xtf_lazy_path)
     logger.info(f'Uploading files to XTF. Files: {values_upl["_SELECT_FILES_"]}, Remote Path: {xtf_remote_path}, '
                 f'Local path: {defaults["xtf_default"]["xtf_local_path"]}')
->>>>>>> 74ffa979
     print("Uploading files...")
     xtf_files = fetch_local_files(defaults["xtf_default"]["xtf_local_path"], values_upl["_SELECT_FILES_"])
     upload_output = remote.bulk_upload(xtf_files)
     logger.info(f'Uploading results: {upload_output}')
     print(upload_output)
-<<<<<<< HEAD
-    if defaults["xtf_default"]["_REINDEX_AUTO_"] is True:
-        index_xtf(defaults, xtf_hostname, xtf_username, xtf_password, xtf_remote_path, xtf_index_path, gui_window)
-=======
     for file in xtf_files:
         update_permissions = remote.execute_commands(['/bin/chmod 664 {}/{}'.format(defaults["xtf_default"]
                                                                                     ["xtf_remote_path"],
@@ -1855,17 +1796,15 @@
         print(update_permissions)
     if defaults["xtf_default"]["_REINDEX_AUTO_"] is True:
         logger.info(f'Re-indexing files...')
-        index_xtf(defaults, xtf_hostname, xtf_username, xtf_password, xtf_remote_path, xtf_index_path, xtf_lazy_path,
-                  gui_window, xtf_files)
->>>>>>> 74ffa979
+        index_xtf(defaults, xtf_hostname, xtf_username, xtf_password, xtf_remote_path, xtf_index_path,  gui_window)
     else:
         print("-" * 135)
     remote.disconnect()
     gui_window.write_event_value('-XTFUP_THREAD-', (threading.current_thread().name,))
 
 
-def delete_files_xtf(defaults, xtf_hostname, xtf_username, xtf_password, xtf_remote_path, xtf_index_path, values_del,
-                     gui_window):
+def delete_files_xtf(defaults, xtf_hostname, xtf_username, xtf_password, xtf_remote_path, xtf_index_path, xtf_lazy_path,
+                     values_del, gui_window):
     """
     Delete files from XTF.
     Args:
@@ -1880,13 +1819,9 @@
     Returns:
         None
     """
-<<<<<<< HEAD
     remote = xup.RemoteClient(xtf_hostname, xtf_username, xtf_password, xtf_remote_path, xtf_index_path)
-=======
-    remote = xup.RemoteClient(xtf_hostname, xtf_username, xtf_password, xtf_remote_path, xtf_index_path, xtf_lazy_path)
     logger.info(f'Deleting files from XTF. Files: {values_del["_SELECT_FILES_"]}, Remote Path: {xtf_remote_path}, '
                 f'Local path: {defaults["xtf_default"]["xtf_local_path"]}')
->>>>>>> 74ffa979
     print("Deleting files...")
     xtf_files = [str(defaults["xtf_default"]["xtf_remote_path"] + "/" + str(file)) for file in
                  values_del["_SELECT_FILES_"]]
@@ -1898,13 +1833,9 @@
             print(cmds_output)
         print("-" * 135)
         if defaults["xtf_default"]["_REINDEX_AUTO_"] is True:
-<<<<<<< HEAD
-            index_xtf(defaults, xtf_hostname, xtf_username, xtf_password, xtf_remote_path, xtf_index_path, gui_window)
-=======
             logger.info(f'Re-indexing files...')
             index_xtf(defaults, xtf_hostname, xtf_username, xtf_password, xtf_remote_path, xtf_index_path,
-                      xtf_lazy_path, gui_window)
->>>>>>> 74ffa979
+                      gui_window)
     except Exception as e:
         logger.error(f'Deleting files from XTF error: {e}')
         print("An error occurred: " + str(e))
@@ -1928,43 +1859,15 @@
     """
     logger.info(f'Beginning XTF re-index...')
     print("Beginning Re-Index, this may take awhile...")
-<<<<<<< HEAD
     remote = xup.RemoteClient(xtf_hostname, xtf_username, xtf_password, xtf_remote_path, xtf_index_path)
     try:
         cmds_output = remote.execute_commands(
             ['{} -index default'.format(defaults["xtf_default"]["xtf_indexer_path"])])
+        logger.info(f'Re-index XTF complete: {cmds_output}')
         print(cmds_output)
         print("-" * 135)
     except Exception as e:
         print("An error occurred: " + str(e))
-=======
-    remote = xup.RemoteClient(xtf_hostname, xtf_username, xtf_password, xtf_remote_path, xtf_index_path, xtf_lazy_path)
-    if xtf_files is None:
-        try:
-            cmds_output = remote.execute_commands(
-                ['{} -index default'.format(defaults["xtf_default"]["xtf_indexer_path"]),
-                 '/bin/chmod 664 {}/*'.format(defaults["xtf_default"]["xtf_lazyindex_path"])])
-            logger.info(f'Re-index XTF complete: {cmds_output}')
-            print(cmds_output)
-            print("-" * 135)
-        except Exception as e:
-            logger.error(f'Re-index XTF error: {e}')
-            print("An error occurred: " + str(e))
-    else:
-        try:
-            logger.info(f'Re-indexing XTF .lazy files: {defaults["xtf_default"]["xtf_indexer_path"]}')
-            commands = ['{} -index default'.format(defaults["xtf_default"]["xtf_indexer_path"])]
-            for file in xtf_files:
-                lazyfile = Path(file).name + ".lazy"
-                commands.append('/bin/chmod 664 {}/{}'.format(defaults["xtf_default"]["xtf_lazyindex_path"], lazyfile))
-            cmds_output = remote.execute_commands(commands)
-            logger.info(f'Re-index XTF complete: {cmds_output}')
-            print(cmds_output)
-            print("-" * 135)
-        except Exception as e:
-            logger.error(f'Re-index XTF error: {e}')
-            print("An error occurred: " + str(e))
->>>>>>> 74ffa979
     remote.disconnect()
     gui_window.write_event_value('-XTFIND_THREAD-', (threading.current_thread().name,))
 
@@ -1983,12 +1886,8 @@
     Returns:
         remote_files (list): a sorted list of all the files in the remote path directory
     """
-<<<<<<< HEAD
+    logger.info(f'Getting remote files from XTF: {xtf_remote_path}')
     remote = xup.RemoteClient(xtf_hostname, xtf_username, xtf_password, xtf_remote_path, xtf_index_path)
-=======
-    logger.info(f'Getting remote files from XTF: {xtf_remote_path}')
-    remote = xup.RemoteClient(xtf_hostname, xtf_username, xtf_password, xtf_remote_path, xtf_index_path, xtf_lazy_path)
->>>>>>> 74ffa979
     remote_files = sort_list(remote.execute_commands(
         ['ls {}'.format(defaults["xtf_default"]["xtf_remote_path"])]).splitlines())
     remote.disconnect()
